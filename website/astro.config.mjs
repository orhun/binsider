import { defineConfig } from "astro/config";
import starlight from "@astrojs/starlight";
import tailwind from "@astrojs/tailwind";

// https://astro.build/config
export default defineConfig({
  site: "https://binsider.dev",
  integrations: [
    starlight({
      title: "Binsider",
      social: {
        github: "https://github.com/orhun/binsider",
        mastodon: "https://fosstodon.org/@orhun",
        "x.com": "https://twitter.com/orhundev",
        linkedin: "https://www.linkedin.com/in/orhunp",
      },
      logo: {
        dark: "./src/assets/binsider-logo-dark.png",
        light: "./src/assets/binsider-logo-light.png",
        replacesTitle: true,
      },
      components: {
        Head: "./src/components/Head.astro",
        Header: "./src/components/Header.astro",
        Header: "./src/components/Header.astro",
        Hero: "./src/components/Hero.astro",
        Footer: "./src/components/Footer.astro",
      },
      customCss: [
        "@fontsource/dejavu-sans/400.css",
        "./src/tailwind.css",
        "./src/styles/custom.css",
      ],
      sidebar: [
        {
          label: "Getting Started",
          autogenerate: {
            directory: "getting-started",
          },
        },
        {
          label: "Installation",
          collapsed: true,
          autogenerate: {
            directory: "installation",
          },
        },
        {
          label: "Usage",
          autogenerate: {
            directory: "usage",
          },
        },
        {
<<<<<<< HEAD
          label: "Blog",
          collapsed: true,
          autogenerate: {
            directory: "blog",
=======
          label: "Extras",
          collapsed: true,
          autogenerate: {
            directory: "extras",
>>>>>>> 3ec5db4e
          },
        },
        "pricing",
      ],
      editLink: {
        baseUrl: "https://github.com/orhun/binsider/edit/main/website",
      },
    }),
    tailwind({ applyBaseStyles: false }),
  ],
});<|MERGE_RESOLUTION|>--- conflicted
+++ resolved
@@ -52,17 +52,17 @@
           },
         },
         {
-<<<<<<< HEAD
           label: "Blog",
           collapsed: true,
           autogenerate: {
             directory: "blog",
-=======
+          },
+        },
+        {
           label: "Extras",
           collapsed: true,
           autogenerate: {
             directory: "extras",
->>>>>>> 3ec5db4e
           },
         },
         "pricing",
